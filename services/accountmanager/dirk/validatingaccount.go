--- conflicted
+++ resolved
@@ -19,12 +19,9 @@
 
 	eth2client "github.com/attestantio/go-eth2-client"
 	api "github.com/attestantio/go-eth2-client/api/v1"
-<<<<<<< HEAD
 	spec "github.com/attestantio/go-eth2-client/spec/phase0"
-=======
 	"github.com/attestantio/vouch/services/accountmanager"
 	"github.com/opentracing/opentracing-go"
->>>>>>> 27d079f5
 	"github.com/pkg/errors"
 	e2wtypes "github.com/wealdtech/go-eth2-wallet-types/v2"
 )
@@ -183,20 +180,20 @@
 
 // SignBeaconAttestations signs multiple beacon attestations.
 func (d *ValidatingAccount) SignBeaconAttestations(ctx context.Context,
-	slot uint64,
+	slot spec.Slot,
 	accounts []accountmanager.ValidatingAccount,
-	committeeIndices []uint64,
-	blockRoot []byte,
-	sourceEpoch uint64,
-	sourceRoot []byte,
-	targetEpoch uint64,
-	targetRoot []byte) ([][]byte, error) {
+	committeeIndices []spec.CommitteeIndex,
+	blockRoot spec.Root,
+	sourceEpoch spec.Epoch,
+	sourceRoot spec.Root,
+	targetEpoch spec.Epoch,
+	targetRoot spec.Root) ([]spec.BLSSignature, error) {
 	span, ctx := opentracing.StartSpanFromContext(ctx, "dirk.SignBeaconAttestations")
 	defer span.Finish()
 
-	signatureDomain, err := d.signatureDomainProvider.SignatureDomain(ctx,
-		d.accountManager.beaconAttesterDomain,
-		slot/d.accountManager.slotsPerEpoch)
+	signatureDomain, err := d.domainProvider.Domain(ctx,
+		d.accountManager.beaconAttesterDomainType,
+		spec.Epoch(slot/d.accountManager.slotsPerEpoch))
 	if err != nil {
 		return nil, errors.Wrap(err, "failed to obtain signature domain for beacon attestation")
 	}
@@ -205,24 +202,29 @@
 	for i := range accounts {
 		e2Accounts[i] = accounts[i].(*ValidatingAccount).account
 	}
+	uintCommitteeIndices := make([]uint64, len(committeeIndices))
+	for i := range committeeIndices {
+		uintCommitteeIndices[i] = uint64(committeeIndices[i])
+	}
 	sigs, err := d.account.(e2wtypes.AccountProtectingMultiSigner).SignBeaconAttestations(ctx,
-		slot,
+		uint64(slot),
 		e2Accounts,
-		committeeIndices,
-		blockRoot,
-		sourceEpoch,
-		sourceRoot,
-		targetEpoch,
-		targetRoot,
-		signatureDomain)
+		uintCommitteeIndices,
+		blockRoot[:],
+		uint64(sourceEpoch),
+		sourceRoot[:],
+		uint64(targetEpoch),
+		targetRoot[:],
+		signatureDomain[:],
+	)
 	if err != nil {
 		return nil, errors.Wrap(err, "failed to sign beacon attestation")
 	}
 
-	res := make([][]byte, len(sigs))
+	res := make([]spec.BLSSignature, len(sigs))
 	for i := range sigs {
 		if sigs[i] != nil {
-			res[i] = sigs[i].Marshal()
+			copy(res[i][:], sigs[i].Marshal())
 		}
 	}
 	return res, nil
